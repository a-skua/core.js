{
  "name": "@askua/core",
  "description": "My favorite types",
<<<<<<< HEAD
  "version": "1.4.0-rc1",
=======
  "version": "1.3.1",
>>>>>>> 64a96ef6
  "exports": {
    ".": "./mod.ts",
    "./result": "./result.ts",
    "./option": "./option.ts",
    "./brand": "./brand.ts"
  },
  "publish": {
    "exclude": [
      ".github",
      ".gitignore",
      "*_example.ts",
      "example/*",
      "bench/*",
      "*_bench.ts",
      "*_test.ts",
      "docs/*"
    ]
  },
  "tasks": {
    "version": "jq -r .version < deno.json",
    "tests:doc": "deno test -q --doc .",
    "tests": {
      "command": "deno test -q",
      "dependencies": ["tests:doc"]
    },
    "docs": "deno doc --output=docs --html mod.ts brand.ts option.ts result.ts",
    "docs:serve": {
      "command": "deno run --allow-net --allow-read=./docs jsr:@std/http/file-server ./docs",
      "dependencies": ["docs"]
    },
    "bench": "deno bench | sed s:$(dirname $(pwd))::",
    "check:format": "deno fmt --check",
    "check:lint": "deno lint",
    "check:version": "test \"$(deno task version)\" = \"$(git tag --points-at)\"",
    "check": {
      "command": "deno check . && deno publish --dry-run",
      "dependencies": [
        "check:format",
        "check:lint",
        "check:version",
        "tests"
      ]
    }
  },
  "imports": {
    "@std/assert": "jsr:@std/assert@1"
  }
}<|MERGE_RESOLUTION|>--- conflicted
+++ resolved
@@ -1,11 +1,7 @@
 {
   "name": "@askua/core",
   "description": "My favorite types",
-<<<<<<< HEAD
-  "version": "1.4.0-rc1",
-=======
-  "version": "1.3.1",
->>>>>>> 64a96ef6
+  "version": "1.4.0-rc2",
   "exports": {
     ".": "./mod.ts",
     "./result": "./result.ts",
